{
    "swagger": "2.0",
    "info": {
        "title": "Linux Do CDK",
        "contact": {},
        "version": "0.1.0"
    },
    "paths": {
        "/api/v1/health": {
            "get": {
                "produces": [
                    "application/json"
                ],
                "tags": [
                    "health"
                ],
                "responses": {
                    "200": {
                        "description": "OK",
                        "schema": {
                            "$ref": "#/definitions/health.HealthResponse"
                        }
                    }
                }
            }
        },
        "/api/v1/oauth/callback": {
            "post": {
                "produces": [
                    "application/json"
                ],
                "tags": [
                    "oauth"
                ],
                "parameters": [
                    {
                        "description": "request body",
                        "name": "request",
                        "in": "body",
                        "required": true,
                        "schema": {
                            "$ref": "#/definitions/oauth.CallbackRequest"
                        }
                    }
                ],
                "responses": {
                    "200": {
                        "description": "OK",
                        "schema": {
                            "$ref": "#/definitions/oauth.CallbackResponse"
                        }
                    }
                }
            }
        },
        "/api/v1/oauth/login": {
            "get": {
                "produces": [
                    "application/json"
                ],
                "tags": [
                    "oauth"
                ],
                "responses": {
                    "200": {
                        "description": "OK",
                        "schema": {
                            "$ref": "#/definitions/oauth.GetLoginURLResponse"
                        }
                    }
                }
            }
        },
        "/api/v1/oauth/logout": {
            "get": {
                "produces": [
                    "application/json"
                ],
                "tags": [
                    "oauth"
                ],
                "responses": {
                    "200": {
                        "description": "OK",
                        "schema": {
                            "$ref": "#/definitions/oauth.LogoutResponse"
                        }
                    }
                }
            }
        },
        "/api/v1/oauth/user-info": {
            "get": {
                "produces": [
                    "application/json"
                ],
                "tags": [
                    "oauth"
                ],
                "responses": {
                    "200": {
                        "description": "OK",
                        "schema": {
                            "$ref": "#/definitions/oauth.UserInfoResponse"
                        }
                    }
                }
            }
        },
        "/api/v1/projects": {
            "get": {
                "produces": [
                    "application/json"
                ],
                "tags": [
                    "project"
                ],
                "responses": {
                    "200": {
                        "description": "OK",
                        "schema": {
                            "$ref": "#/definitions/project.ListProjectsResponse"
                        }
                    }
                }
            },
            "post": {
                "consumes": [
                    "application/json"
                ],
                "produces": [
                    "application/json"
                ],
                "tags": [
                    "project"
                ],
                "parameters": [
                    {
                        "description": "项目信息",
                        "name": "project",
                        "in": "body",
                        "required": true,
                        "schema": {
                            "$ref": "#/definitions/project.CreateProjectRequestBody"
                        }
                    }
                ],
                "responses": {
                    "200": {
                        "description": "OK",
                        "schema": {
                            "$ref": "#/definitions/project.ProjectResponse"
                        }
                    }
                }
            }
        },
        "/api/v1/projects/mine": {
            "get": {
                "produces": [
                    "application/json"
                ],
                "tags": [
                    "project"
                ],
                "responses": {
                    "200": {
                        "description": "OK",
                        "schema": {
                            "$ref": "#/definitions/project.ListProjectsResponse"
                        }
                    }
                }
            }
        },
        "/api/v1/projects/received": {
            "get": {
                "produces": [
                    "application/json"
                ],
                "tags": [
                    "project"
                ],
                "responses": {
                    "200": {
                        "description": "OK",
                        "schema": {
                            "$ref": "#/definitions/project.ListReceiveHistoryResponse"
                        }
                    }
                }
            }
        },
        "/api/v1/projects/{id}": {
            "get": {
                "description": "获取指定项目所有信息以及领取情况 (Get all information and claim status for a specific project)",
                "produces": [
                    "application/json"
                ],
                "tags": [
                    "project"
                ],
                "summary": "获取指定项目信息 (Get specific project information)",
                "parameters": [
                    {
                        "type": "string",
                        "description": "项目ID (Project ID)",
                        "name": "id",
                        "in": "path",
                        "required": true
                    }
                ],
                "responses": {
                    "200": {
                        "description": "OK",
                        "schema": {
                            "allOf": [
                                {
                                    "$ref": "#/definitions/project.ProjectResponse"
                                },
                                {
                                    "type": "object",
                                    "properties": {
                                        "data": {
                                            "$ref": "#/definitions/project.GetProjectResponseData"
                                        }
                                    }
                                }
                            ]
                        }
                    }
                }
            },
            "put": {
                "consumes": [
                    "application/json"
                ],
                "produces": [
                    "application/json"
                ],
                "tags": [
                    "project"
                ],
                "parameters": [
                    {
                        "type": "string",
                        "description": "项目ID",
                        "name": "id",
                        "in": "path",
                        "required": true
                    },
                    {
                        "description": "项目信息",
                        "name": "project",
                        "in": "body",
                        "required": true,
                        "schema": {
                            "$ref": "#/definitions/project.UpdateProjectRequestBody"
                        }
                    }
                ],
                "responses": {
                    "200": {
                        "description": "OK",
                        "schema": {
                            "$ref": "#/definitions/project.ProjectResponse"
                        }
                    }
                }
            },
            "delete": {
                "consumes": [
                    "application/json"
                ],
                "produces": [
                    "application/json"
                ],
                "tags": [
                    "project"
                ],
                "parameters": [
                    {
                        "type": "string",
                        "description": "项目ID",
                        "name": "id",
                        "in": "path",
                        "required": true
                    }
                ],
                "responses": {
                    "200": {
                        "description": "OK",
                        "schema": {
                            "$ref": "#/definitions/project.ProjectResponse"
                        }
                    }
                }
            }
        },
        "/api/v1/projects/{id}/receive": {
            "post": {
                "consumes": [
                    "application/json"
                ],
                "produces": [
                    "application/json"
                ],
                "tags": [
                    "project"
                ],
                "parameters": [
                    {
                        "type": "string",
                        "description": "project id",
                        "name": "id",
                        "in": "path",
                        "required": true
                    }
                ],
                "responses": {
                    "200": {
                        "description": "OK",
                        "schema": {
                            "$ref": "#/definitions/project.ProjectResponse"
                        }
                    }
                }
            }
        },
        "/api/v1/tags": {
            "get": {
                "consumes": [
                    "application/json"
                ],
                "produces": [
                    "application/json"
                ],
                "tags": [
                    "project"
                ],
                "responses": {
                    "200": {
                        "description": "OK",
                        "schema": {
                            "$ref": "#/definitions/project.ListTagsResponse"
                        }
                    }
                }
            }
        }
    },
    "definitions": {
        "health.HealthResponse": {
            "type": "object",
            "properties": {
                "data": {},
                "error_msg": {
                    "type": "string"
                }
            }
        },
        "oauth.BasicUserInfo": {
            "type": "object",
            "properties": {
                "avatar_url": {
                    "type": "string"
                },
                "id": {
                    "type": "integer"
                },
                "nickname": {
                    "type": "string"
                },
                "trust_level": {
                    "$ref": "#/definitions/oauth.TrustLevel"
                },
                "username": {
                    "type": "string"
                }
            }
        },
        "oauth.CallbackRequest": {
            "type": "object",
            "properties": {
                "code": {
                    "type": "string"
                },
                "state": {
                    "type": "string"
                }
            }
        },
        "oauth.CallbackResponse": {
            "type": "object",
            "properties": {
                "data": {},
                "error_msg": {
                    "type": "string"
                }
            }
        },
        "oauth.GetLoginURLResponse": {
            "type": "object",
            "properties": {
                "data": {
                    "type": "string"
                },
                "error_msg": {
                    "type": "string"
                }
            }
        },
        "oauth.LogoutResponse": {
            "type": "object",
            "properties": {
                "data": {},
                "error_msg": {
                    "type": "string"
                }
            }
        },
        "oauth.TrustLevel": {
            "type": "integer",
            "enum": [
                0,
                1,
                2,
                3,
                4
            ],
            "x-enum-varnames": [
                "TrustLevelNewUser",
                "TrustLevelBasicUser",
                "TrustLevelUser",
                "TrustLevelActiveUser",
                "TrustLevelLeader"
            ]
        },
        "oauth.UserInfoResponse": {
            "type": "object",
            "properties": {
                "data": {
                    "$ref": "#/definitions/oauth.BasicUserInfo"
                },
                "error_msg": {
                    "type": "string"
                }
            }
        },
        "project.CreateProjectRequestBody": {
            "type": "object",
            "required": [
                "end_time",
                "name",
                "project_items",
                "start_time"
            ],
            "properties": {
                "allow_same_ip": {
                    "type": "boolean"
                },
                "description": {
                    "type": "string",
                    "maxLength": 1024
                },
                "distribution_type": {
                    "enum": [
                        0,
                        1
                    ],
                    "allOf": [
                        {
                            "$ref": "#/definitions/project.DistributionType"
                        }
                    ]
                },
                "end_time": {
                    "type": "string"
                },
                "minimum_trust_level": {
                    "enum": [
                        0,
                        1,
                        2,
                        3,
                        4
                    ],
                    "allOf": [
                        {
                            "$ref": "#/definitions/oauth.TrustLevel"
                        }
                    ]
                },
                "name": {
                    "type": "string",
                    "maxLength": 32,
                    "minLength": 1
                },
                "project_items": {
                    "type": "array",
                    "minItems": 1,
                    "items": {
                        "type": "string"
                    }
                },
                "project_tags": {
                    "type": "array",
                    "items": {
                        "type": "string"
                    }
                },
                "risk_level": {
                    "type": "integer",
                    "maximum": 100,
                    "minimum": 0
                },
                "start_time": {
                    "type": "string"
                }
            }
        },
        "project.DistributionType": {
            "type": "integer",
            "enum": [
                0,
                1
            ],
            "x-enum-varnames": [
                "DistributionTypeOneForEach",
                "DistributionTypeInvite"
            ]
        },
<<<<<<< HEAD
        "project.ListProjectsResponse": {
            "type": "object",
            "properties": {
                "data": {
                    "$ref": "#/definitions/project.ListProjectsResponseData"
                },
                "error_msg": {
                    "type": "string"
                }
            }
        },
        "project.ListProjectsResponseData": {
            "type": "object",
            "properties": {
                "results": {
                    "type": "array",
                    "items": {
                        "$ref": "#/definitions/project.ListProjectsResponseDataResult"
                    }
                },
                "total": {
                    "type": "integer"
                }
            }
        },
        "project.ListProjectsResponseDataResult": {
=======
        "project.GetProjectResponseData": {
>>>>>>> c707912c
            "type": "object",
            "properties": {
                "allow_same_ip": {
                    "type": "boolean"
                },
<<<<<<< HEAD
=======
                "available_items_count": {
                    "type": "integer"
                },
>>>>>>> c707912c
                "created_at": {
                    "type": "string"
                },
                "creator_id": {
                    "type": "integer"
                },
<<<<<<< HEAD
                "creator_name": {
                    "type": "string"
                },
                "creator_nickname": {
=======
                "creator_nickname": {
                    "type": "string"
                },
                "creator_username": {
>>>>>>> c707912c
                    "type": "string"
                },
                "description": {
                    "type": "string"
                },
                "distribution_type": {
                    "$ref": "#/definitions/project.DistributionType"
                },
                "end_time": {
                    "type": "string"
                },
                "id": {
                    "type": "string"
                },
                "minimum_trust_level": {
                    "$ref": "#/definitions/oauth.TrustLevel"
                },
                "name": {
                    "type": "string"
                },
                "risk_level": {
                    "type": "integer"
                },
                "start_time": {
                    "type": "string"
                },
<<<<<<< HEAD
                "stock": {
                    "type": "integer"
                },
=======
>>>>>>> c707912c
                "tags": {
                    "type": "array",
                    "items": {
                        "type": "string"
                    }
                },
                "total_items": {
                    "type": "integer"
                },
                "updated_at": {
                    "type": "string"
                }
            }
        },
        "project.ListReceiveHistoryResponse": {
            "type": "object",
            "properties": {
                "data": {
                    "$ref": "#/definitions/project.ListReceiveHistoryResponseData"
                },
                "error_msg": {
                    "type": "string"
                }
            }
        },
        "project.ListReceiveHistoryResponseData": {
            "type": "object",
            "properties": {
                "results": {
                    "type": "array",
                    "items": {
                        "$ref": "#/definitions/project.ListReceiveHistoryResponseDataResult"
                    }
                },
                "total": {
                    "type": "integer"
                }
            }
        },
        "project.ListReceiveHistoryResponseDataResult": {
            "type": "object",
            "properties": {
                "content": {
                    "type": "string"
                },
                "project_creator": {
                    "type": "string"
                },
                "project_creator_nickname": {
                    "type": "string"
                },
                "project_id": {
                    "type": "string"
                },
                "project_name": {
                    "type": "string"
                },
                "received_at": {
                    "type": "string"
                }
            }
        },
        "project.ListTagsResponse": {
            "type": "object",
            "properties": {
                "data": {
                    "type": "array",
                    "items": {
                        "type": "string"
                    }
                },
                "error_msg": {
                    "type": "string"
                }
            }
        },
        "project.ProjectResponse": {
            "type": "object",
            "properties": {
                "data": {},
                "error_msg": {
                    "type": "string"
                }
            }
        },
        "project.UpdateProjectRequestBody": {
            "type": "object",
            "required": [
                "end_time",
                "name",
                "start_time"
            ],
            "properties": {
                "allow_same_ip": {
                    "type": "boolean"
                },
                "description": {
                    "type": "string",
                    "maxLength": 1024
                },
                "end_time": {
                    "type": "string"
                },
                "minimum_trust_level": {
                    "enum": [
                        0,
                        1,
                        2,
                        3,
                        4
                    ],
                    "allOf": [
                        {
                            "$ref": "#/definitions/oauth.TrustLevel"
                        }
                    ]
                },
                "name": {
                    "type": "string",
                    "maxLength": 32,
                    "minLength": 1
                },
                "project_items": {
                    "type": "array",
                    "items": {
                        "type": "string"
                    }
                },
                "project_tags": {
                    "type": "array",
                    "items": {
                        "type": "string"
                    }
                },
                "risk_level": {
                    "type": "integer",
                    "maximum": 100,
                    "minimum": 0
                },
                "start_time": {
                    "type": "string"
                }
            }
        }
    }
}<|MERGE_RESOLUTION|>--- conflicted
+++ resolved
@@ -108,22 +108,6 @@
             }
         },
         "/api/v1/projects": {
-            "get": {
-                "produces": [
-                    "application/json"
-                ],
-                "tags": [
-                    "project"
-                ],
-                "responses": {
-                    "200": {
-                        "description": "OK",
-                        "schema": {
-                            "$ref": "#/definitions/project.ListProjectsResponse"
-                        }
-                    }
-                }
-            },
             "post": {
                 "consumes": [
                     "application/json"
@@ -150,24 +134,6 @@
                         "description": "OK",
                         "schema": {
                             "$ref": "#/definitions/project.ProjectResponse"
-                        }
-                    }
-                }
-            }
-        },
-        "/api/v1/projects/mine": {
-            "get": {
-                "produces": [
-                    "application/json"
-                ],
-                "tags": [
-                    "project"
-                ],
-                "responses": {
-                    "200": {
-                        "description": "OK",
-                        "schema": {
-                            "$ref": "#/definitions/project.ListProjectsResponse"
                         }
                     }
                 }
@@ -530,64 +496,25 @@
                 "DistributionTypeInvite"
             ]
         },
-<<<<<<< HEAD
-        "project.ListProjectsResponse": {
-            "type": "object",
-            "properties": {
-                "data": {
-                    "$ref": "#/definitions/project.ListProjectsResponseData"
-                },
-                "error_msg": {
-                    "type": "string"
-                }
-            }
-        },
-        "project.ListProjectsResponseData": {
-            "type": "object",
-            "properties": {
-                "results": {
-                    "type": "array",
-                    "items": {
-                        "$ref": "#/definitions/project.ListProjectsResponseDataResult"
-                    }
-                },
-                "total": {
-                    "type": "integer"
-                }
-            }
-        },
-        "project.ListProjectsResponseDataResult": {
-=======
         "project.GetProjectResponseData": {
->>>>>>> c707912c
             "type": "object",
             "properties": {
                 "allow_same_ip": {
                     "type": "boolean"
                 },
-<<<<<<< HEAD
-=======
                 "available_items_count": {
                     "type": "integer"
                 },
->>>>>>> c707912c
                 "created_at": {
                     "type": "string"
                 },
                 "creator_id": {
                     "type": "integer"
                 },
-<<<<<<< HEAD
-                "creator_name": {
-                    "type": "string"
-                },
                 "creator_nickname": {
-=======
-                "creator_nickname": {
                     "type": "string"
                 },
                 "creator_username": {
->>>>>>> c707912c
                     "type": "string"
                 },
                 "description": {
@@ -614,12 +541,6 @@
                 "start_time": {
                     "type": "string"
                 },
-<<<<<<< HEAD
-                "stock": {
-                    "type": "integer"
-                },
-=======
->>>>>>> c707912c
                 "tags": {
                     "type": "array",
                     "items": {
